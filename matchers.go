package peco

import (
	"fmt"
	"os/exec"
	"regexp"
	"sort"
	"strings"
)

// Match defines the interface for matches. Note that to make drawing easier,
// we have a DidMatch and NoMatch types instead of using []Match and []string.
type Match interface {
	Buffer() string // Raw buffer, may contain null
	Line() string // Line to be displayed
	Output() string // Output string to be displayed after peco is done
	Indices() [][]int
}

type MatchString struct {
	buf string
	sepLoc int
}

func NewMatchString(v string, enableSep bool) *MatchString {
	m := &MatchString{
		v,
		-1,
	}
	if !enableSep {
		return m
	}

	// XXX This may be silly, but we're avoiding using strings.IndexByte()
	// here because it doesn't exist on go1.1. Let's remove support for
	// 1.1 when 1.4 comes out (or something)
	for i := 0; i < len(m.buf); i++ {
		if m.buf[i] == '\000' {
			m.sepLoc = i
		}
	}
	return m
}

func (m MatchString) Buffer() string {
	return m.buf
}

func (m MatchString) Line() string {
	if i := m.sepLoc; i > -1 {
		return m.buf[:i]
	}
	return m.buf
}

func (m MatchString) Output() string {
	if i := m.sepLoc; i > -1 {
		return m.buf[i+1:]
	}
	return m.buf
}

// NoMatch is actually an alias to a regular string. It implements the
// Match interface, but just returns the underlying string with no matches
type NoMatch struct {
	*MatchString
}

func NewNoMatch(v string, enableSep bool) *NoMatch {
	return &NoMatch{NewMatchString(v, enableSep)}
}

func (m NoMatch) Indices() [][]int {
	return nil
}

// DidMatch contains the actual match, and the indices to the matches 
// in the line
type DidMatch struct {
	*MatchString
	matches [][]int
}

func NewDidMatch(v string, enableSep bool, m [][]int) *DidMatch {
	return &DidMatch{NewMatchString(v, enableSep), m}
}

func (d DidMatch) Indices() [][]int {
	return d.matches
}

// Matcher interface defines the API for things that want to
// match against the buffer
type Matcher interface {
	Match(string, []Match) []Match
	String() string
}

const (
	IgnoreCaseMatch    = "IgnoreCase"
	CaseSensitiveMatch = "CaseSensitive"
	RegexpMatch        = "Regexp"
)

type RegexpMatcher struct {
	enableSep bool
	flags     []string
	quotemeta bool
}

type CaseSensitiveMatcher struct {
	*RegexpMatcher
}

type IgnoreCaseMatcher struct {
	*RegexpMatcher
}

<<<<<<< HEAD
func NewCaseSensitiveMatcher(enableSep bool) *CaseSensitiveMatcher {
	m := &CaseSensitiveMatcher{NewRegexpMatcher(enableSep)}
=======
type CustomMatcher struct {
	name string
	args []string
}

func NewCaseSensitiveMatcher() *CaseSensitiveMatcher {
	m := &CaseSensitiveMatcher{NewRegexpMatcher()}
>>>>>>> abc19f5d
	m.quotemeta = true
	return m
}

func NewIgnoreCaseMatcher(enableSep bool) *IgnoreCaseMatcher {
	m := &IgnoreCaseMatcher{NewRegexpMatcher(enableSep)}
	m.flags = []string{"i"}
	m.quotemeta = true
	return m
}

func NewRegexpMatcher(enableSep bool) *RegexpMatcher {
	return &RegexpMatcher{
		enableSep,
		[]string{},
		false,
	}
}

func NewCustomMatcher(name string, args []string) *CustomMatcher {
	return &CustomMatcher{name, args}
}

func regexpFor(q string, flags []string, quotemeta bool) (*regexp.Regexp, error) {
	reTxt := q
	if quotemeta {
		reTxt = regexp.QuoteMeta(q)
	}

	if flags != nil && len(flags) > 0 {
		reTxt = fmt.Sprintf("(?%s)%s", strings.Join(flags, ""), reTxt)
	}

	re, err := regexp.Compile(reTxt)
	if err != nil {
		return nil, err
	}
	return re, nil
}

func (m *RegexpMatcher) QueryToRegexps(query string) ([]*regexp.Regexp, error) {
	queries := strings.Split(strings.TrimSpace(query), " ")
	regexps := make([]*regexp.Regexp, 0)

	for _, q := range queries {
		re, err := regexpFor(q, m.flags, m.quotemeta)
		if err != nil {
			return nil, err
		}
		regexps = append(regexps, re)
	}

	return regexps, nil
}

func (m *RegexpMatcher) String() string {
	return "Regexp"
}

func (m *CaseSensitiveMatcher) String() string {
	return "CaseSensitive"
}

func (m *IgnoreCaseMatcher) String() string {
	return "IgnoreCase"
}

func (m *CustomMatcher) String() string {
	return m.name
}

// sort related stuff
type byStart [][]int

func (m byStart) Len() int {
	return len(m)
}

func (m byStart) Swap(i, j int) {
	m[i], m[j] = m[j], m[i]
}

func (m byStart) Less(i, j int) bool {
	return m[i][0] < m[j][0]
}

func (m *RegexpMatcher) Match(q string, buffer []Match) []Match {
	results := []Match{}
	regexps, err := m.QueryToRegexps(q)
	if err != nil {
		return results
	}

	for _, line := range buffer {
		ms := m.MatchAllRegexps(regexps, line.Line())
		if ms == nil {
			continue
		}
		results = append(results, NewDidMatch(line.Buffer(), m.enableSep, ms))
	}
	return results
}

func (m *RegexpMatcher) MatchAllRegexps(regexps []*regexp.Regexp, line string) [][]int {
	matches := make([][]int, 0)

	allMatched := true
Match:
	for _, re := range regexps {
		match := re.FindAllStringSubmatchIndex(line, -1)
		if match == nil {
			allMatched = false
			break Match
		}

		for _, ma := range match {
			start, end := ma[0], ma[1]
			for _, m := range matches {
				if start >= m[0] && start < m[1] {
					continue Match
				}

				if start < m[0] && end >= m[0] {
					continue Match
				}
			}
			matches = append(matches, ma)
		}
	}

	if !allMatched {
		return nil
	}

	sort.Sort(byStart(matches))

	return matches
}

func (m *CustomMatcher) Match(q string, buffer []Match) []Match {
	if len(m.args) < 1 {
		return []Match{}
	}

	results := []Match{}
	if q != "" {
		lines := []string{}
		for _, line := range buffer {
			lines = append(lines, line.Line() + "\n")
		}
		args := []string{}
		for _, arg := range m.args {
			if arg == "$QUERY" {
				arg = q
			}
			args = append(args, arg)
		}
		cmd := exec.Command(args[0], args[1:]...)
		cmd.Stdin = strings.NewReader(strings.Join(lines, "\n"))
		b, err := cmd.Output()
		if err != nil {
			return []Match{}
		}
		for _, line := range strings.Split(string(b), "\n") {
			if len(line) > 0 {
				results = append(results, DidMatch{line, nil})
			}
		}
	} else {
		for _, m := range buffer {
			results = append(results, DidMatch{m.Line(), nil})
		}
	}

	return results
}<|MERGE_RESOLUTION|>--- conflicted
+++ resolved
@@ -116,18 +116,14 @@
 	*RegexpMatcher
 }
 
-<<<<<<< HEAD
+type CustomMatcher struct {
+	enableSep bool
+	name string
+	args []string
+}
+
 func NewCaseSensitiveMatcher(enableSep bool) *CaseSensitiveMatcher {
 	m := &CaseSensitiveMatcher{NewRegexpMatcher(enableSep)}
-=======
-type CustomMatcher struct {
-	name string
-	args []string
-}
-
-func NewCaseSensitiveMatcher() *CaseSensitiveMatcher {
-	m := &CaseSensitiveMatcher{NewRegexpMatcher()}
->>>>>>> abc19f5d
 	m.quotemeta = true
 	return m
 }
@@ -147,8 +143,8 @@
 	}
 }
 
-func NewCustomMatcher(name string, args []string) *CustomMatcher {
-	return &CustomMatcher{name, args}
+func NewCustomMatcher(enableSep bool, name string, args []string) *CustomMatcher {
+	return &CustomMatcher{enableSep, name, args}
 }
 
 func regexpFor(q string, flags []string, quotemeta bool) (*regexp.Regexp, error) {
@@ -274,9 +270,11 @@
 
 	results := []Match{}
 	if q != "" {
-		lines := []string{}
-		for _, line := range buffer {
-			lines = append(lines, line.Line() + "\n")
+		lines := []Match{}
+		matcherInput := ""
+		for _, match := range buffer {
+			matcherInput += match.Line() + "\n"
+			lines = append(lines, match)
 		}
 		args := []string{}
 		for _, arg := range m.args {
@@ -286,19 +284,19 @@
 			args = append(args, arg)
 		}
 		cmd := exec.Command(args[0], args[1:]...)
-		cmd.Stdin = strings.NewReader(strings.Join(lines, "\n"))
+		cmd.Stdin = strings.NewReader(matcherInput)
 		b, err := cmd.Output()
 		if err != nil {
 			return []Match{}
 		}
 		for _, line := range strings.Split(string(b), "\n") {
 			if len(line) > 0 {
-				results = append(results, DidMatch{line, nil})
+				results = append(results, NewDidMatch(line, m.enableSep, nil))
 			}
 		}
 	} else {
-		for _, m := range buffer {
-			results = append(results, DidMatch{m.Line(), nil})
+		for _, match := range buffer {
+			results = append(results, NewDidMatch(match.Buffer(), m.enableSep, nil))
 		}
 	}
 
