package peco

import (
	"bufio"
	"fmt"
	"io"
	"os"
	"sort"
	"sync"
)

type Selection []int

func (s Selection) Has(v int) bool {
	for _, i := range []int(s) {
		if i == v {
			return true
		}
	}
	return false
}

func (s *Selection) Add(v int) {
	if s.Has(v) {
		return
	}
	*s = Selection(append([]int(*s), v))
	sort.Sort(s)
}

func (s *Selection) Remove(v int) {
	a := []int(*s)
	for k, i := range a {
		if i == v {
			tmp := a[:k]
			tmp = append(tmp, a[k+1:]...)
			*s = Selection(tmp)
			return
		}
	}
}

func (s *Selection) Clear() {
	*s = Selection([]int{})
}

func (s Selection) Len() int {
	return len(s)
}

func (s Selection) Swap(i, j int) {
	s[i], s[j] = s[j], s[i]
}

func (s Selection) Less(i, j int) bool {
	return s[i] < s[j]
}

// Ctx contains all the important data. while you can easily access
// data in this struct from anwyehre, only do so via channels
type Ctx struct {
<<<<<<< HEAD
	enableSep bool
	result         []Match
=======
	statusMessage  string
	result         []string
>>>>>>> c0ad16fe
	loopCh         chan struct{}
	queryCh        chan string
	drawCh         chan []Match
	pagingCh       chan PagingRequest
	mutex          sync.Mutex
	query          []rune
	caretPos       int
	currentLine    int
	selection      Selection
	lines          []Match
	current        []Match
	config         *Config
	Matchers       []Matcher
	CurrentMatcher int
	ExitStatus     int

	wait *sync.WaitGroup
}

func NewCtx(enableSep bool) *Ctx {
	return &Ctx{
<<<<<<< HEAD
		enableSep,
		[]Match{},
=======
		"",
		[]string{},
>>>>>>> c0ad16fe
		make(chan struct{}),         // loopCh. You never send messages to this. no point in buffering
		make(chan string, 5),        // queryCh.
		make(chan []Match, 5),       // drawCh.
		make(chan PagingRequest, 5), // pagingCh
		sync.Mutex{},
		[]rune{},
		0,
		1,
		Selection([]int{}),
		[]Match{},
		nil,
		NewConfig(),
		[]Matcher{
			NewIgnoreCaseMatcher(enableSep),
			NewCaseSensitiveMatcher(enableSep),
			NewRegexpMatcher(enableSep),
		},
		0,
		0,
		&sync.WaitGroup{},
	}
}

func (c *Ctx) ReadConfig(file string) error {
	err := c.config.ReadFilename(file)
	if err == nil {
		c.LoadCustomMatcher()
		c.SetCurrentMatcher(c.config.Matcher)
	}
	return err
}

func (c *Ctx) Result() []Match {
	return c.result
}

func (c *Ctx) AddWaitGroup(v int) {
	c.wait.Add(v)
}

func (c *Ctx) ReleaseWaitGroup() {
	c.wait.Done()
}

func (c *Ctx) WaitDone() {
	c.wait.Wait()
}

func (c *Ctx) LoopCh() chan struct{} {
	return c.loopCh
}

func (c *Ctx) QueryCh() chan string {
	return c.queryCh
}

func (c *Ctx) DrawCh() chan []Match {
	return c.drawCh
}

func (c *Ctx) PagingCh() chan PagingRequest {
	return c.pagingCh
}

func (c *Ctx) Terminate() {
	close(c.loopCh)
}

func (c *Ctx) ExecQuery(v string) {
	c.queryCh <- v
}

func (c *Ctx) DrawMatches(m []Match) {
	c.drawCh <- m
}
func (c *Ctx) Refresh() {
	c.DrawMatches(nil)
}

func (c *Ctx) Buffer() []Match {
	// Copy lines so it's safe to read it
	lcopy := make([]Match, len(c.lines))
	copy(lcopy, c.lines)
	return lcopy
}

func (c *Ctx) ReadBuffer(input io.Reader) error {
	scanner := bufio.NewScanner(input)
	for scanner.Scan() {
		line := scanner.Text()
		c.lines = append(c.lines, NewNoMatch(line, c.enableSep))
	}

	if len(c.lines) > 0 {
		return nil
	}
	return fmt.Errorf("No buffer to work with was available")
}

func (c *Ctx) NewView() *View {
	return &View{c}
}

func (c *Ctx) NewFilter() *Filter {
	return &Filter{c, make(chan string)}
}

func (c *Ctx) NewInput() *Input {
	return &Input{c}
}

func (c *Ctx) Finish() {
	close(c.LoopCh())
}

func (c *Ctx) SetQuery(q []rune) {
	c.query = q
	c.caretPos = len(q)
}

func (c *Ctx) Matcher() Matcher {
	return c.Matchers[c.CurrentMatcher]
}

func (c *Ctx) AddMatcher(m Matcher) {
	c.Matchers = append(c.Matchers, m)
}

func (c *Ctx) SetCurrentMatcher(n string) bool {
	for i, m := range c.Matchers {
		if m.String() == n {
			c.CurrentMatcher = i
			return true
		}
	}
	return false
}

func (c *Ctx) LoadCustomMatcher() bool {
	for name, args := range c.config.CustomMatcher {
<<<<<<< HEAD
		c.AddMatcher(NewCustomMatcher(c.enableSep, name, args))
=======
		c.AddMatcher(NewCustomMatcher(name, args))
>>>>>>> c0ad16fe
	}
	return false
}

func (c *Ctx) SignalHandlerLoop(sigCh chan os.Signal) {
	defer c.ReleaseWaitGroup()

	for {
		select {
		case <-c.LoopCh():
			return
		case <-sigCh:
			// XXX For future reference: DO NOT, and I mean DO NOT call
			// termbox.Close() here. Calling termbox.Close() twice in our
			// context actually BLOCKS. Can you believe it? IT BLOCKS.
			//
			// So if we called termbox.Close() here, and then in main()
			// defer termbox.Close() blocks. Not cool.
			c.Finish()
			return
		}
	}
}<|MERGE_RESOLUTION|>--- conflicted
+++ resolved
@@ -59,13 +59,9 @@
 // Ctx contains all the important data. while you can easily access
 // data in this struct from anwyehre, only do so via channels
 type Ctx struct {
-<<<<<<< HEAD
 	enableSep bool
+	statusMessage  string
 	result         []Match
-=======
-	statusMessage  string
-	result         []string
->>>>>>> c0ad16fe
 	loopCh         chan struct{}
 	queryCh        chan string
 	drawCh         chan []Match
@@ -87,13 +83,9 @@
 
 func NewCtx(enableSep bool) *Ctx {
 	return &Ctx{
-<<<<<<< HEAD
 		enableSep,
+		"",
 		[]Match{},
-=======
-		"",
-		[]string{},
->>>>>>> c0ad16fe
 		make(chan struct{}),         // loopCh. You never send messages to this. no point in buffering
 		make(chan string, 5),        // queryCh.
 		make(chan []Match, 5),       // drawCh.
@@ -234,11 +226,7 @@
 
 func (c *Ctx) LoadCustomMatcher() bool {
 	for name, args := range c.config.CustomMatcher {
-<<<<<<< HEAD
 		c.AddMatcher(NewCustomMatcher(c.enableSep, name, args))
-=======
-		c.AddMatcher(NewCustomMatcher(name, args))
->>>>>>> c0ad16fe
 	}
 	return false
 }
